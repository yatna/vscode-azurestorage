--- conflicted
+++ resolved
@@ -7,13 +7,8 @@
 import * as mime from "mime";
 import * as path from 'path';
 import * as vscode from 'vscode';
-<<<<<<< HEAD
 import { AzExtTreeItem, callWithTelemetryAndErrorHandling, IActionContext, parseError } from "vscode-azureextensionui";
-import { findRoot } from "../findRoot";
-=======
-import { callWithTelemetryAndErrorHandling, IActionContext, parseError } from "vscode-azureextensionui";
 import { ext } from "../../extensionVariables";
->>>>>>> aee75963
 import { getFileSystemError } from "../getFileSystemError";
 import { parseUri } from "../parseUri";
 import { showRenameError } from "../showRenameError";
@@ -49,7 +44,6 @@
 
     async readDirectory(uri: vscode.Uri): Promise<[string, vscode.FileType][]> {
         return await callWithTelemetryAndErrorHandling('blob.readDirectory', async (context) => {
-<<<<<<< HEAD
             let ti = await this.lookupAsDirectory(uri, context);
             let children: AzExtTreeItem[] = await ti.getCachedChildren(context);
 
@@ -59,41 +53,6 @@
                     result.push([path.basename(child.label), vscode.FileType.File]);
                 } else if (child instanceof BlobDirectoryTreeItem) {
                     result.push([child.label, vscode.FileType.Directory]);
-=======
-            let parsedUri = parseUri(uri, this._blobContainerString);
-
-            let blobContainer: BlobContainerTreeItem = await this.getRoot(uri, context);
-            const blobService = blobContainer.root.createBlobService();
-
-            let listBlobResult: azureStorage.BlobService.ListBlobsResult;
-            let listDirectoryResult: azureStorage.BlobService.ListBlobDirectoriesResult;
-
-            try {
-                listBlobResult = await this.listAllChildBlob(blobService, parsedUri.rootName, parsedUri.dirPath);
-                listDirectoryResult = await this.listAllChildDirectory(blobService, parsedUri.rootName, parsedUri.dirPath);
-            } catch (error) {
-                let pe = parseError(error);
-                if (pe.errorType === "ContainerNotFound") {
-                    throw getFileSystemError(uri, context, vscode.FileSystemError.FileNotFound);
-                }
-                throw error;
-            }
-
-            let directoryChildren: [string, vscode.FileType][] = [];
-            for (const blobRes of listBlobResult.entries) {
-                let baseName: string = path.basename(blobRes.name);
-                directoryChildren.push([baseName, vscode.FileType.File]);
-            }
-            for (const dirRes of listDirectoryResult.entries) {
-                let baseName: string = path.basename(dirRes.name);
-                directoryChildren.push([baseName, vscode.FileType.Directory]);
-            }
-            for (let dirCreated of this._virtualDirCreatedUri) {
-                let dirCreatedParsedUri = parseUri(dirCreated, this._blobContainerString);
-                let parentPath = path.posix.join(dirCreatedParsedUri.rootPath, dirCreatedParsedUri.parentDirPath);
-                if (uri.path === parentPath || `${uri.path}\/` === parentPath) {
-                    directoryChildren.push([dirCreatedParsedUri.baseName, vscode.FileType.Directory]);
->>>>>>> aee75963
                 }
             }
 
@@ -204,7 +163,6 @@
                         });
                     } else {
                         progress.report({ message: `Creating blob ${parsedUri.filePath}` });
-<<<<<<< HEAD
                         let parent = parsedUri.parentDirPath;
                         if (parent.endsWith('/')) {
                             parent = parent.substring(0, parent.length - 1);
@@ -213,21 +171,6 @@
                         let dir = await this.lookupAsDirectory(path.posix.join(parsedUri.rootPath, parent), context);
                         await dir.createChild(<IBlobContainerCreateChildContext>{ ...context, childType: 'azureBlob', childName: parsedUri.filePath });
                     }
-=======
-                    }
-
-                    await new Promise<void>((resolve, reject) => {
-                        let contentType: string | null = mime.getType(parsedUri.filePath);
-                        let temp: string | undefined = contentType === null ? undefined : contentType;
-                        blobService.createBlockBlobFromText(parsedUri.rootName, parsedUri.filePath, content.toString(), { contentSettings: { contentType: temp } }, (error?: Error) => {
-                            if (!!error) {
-                                reject(error);
-                            } else {
-                                resolve();
-                            }
-                        });
-                    });
->>>>>>> aee75963
                 });
             }
         });
@@ -245,94 +188,11 @@
 
             let ti = await this.lookup(uri, context);
             try {
-<<<<<<< HEAD
                 await ti.deleteTreeItem(context);
             } catch (error) {
                 let pe = parseError(error);
                 console.log(pe.message);
             }
-=======
-                entry = await this.lookup(uri, context);
-            } catch (err) {
-                if (this._virtualDirCreatedUri.has(uri.path)) {
-                    for (const virDirUri of this._virtualDirCreatedUri) {
-                        if (virDirUri.startsWith(uri.path)) {
-                            this._virtualDirCreatedUri.delete(virDirUri);
-                        }
-                    }
-                    return;
-                } else {
-                    throw getFileSystemError(uri, context, vscode.FileSystemError.FileNotFound);
-                }
-            }
-
-            const blobService = entry.root.createBlobService();
-            if (entry instanceof BlobTreeItem) {
-                await vscode.window.withProgress({ location: vscode.ProgressLocation.Notification }, async (progress) => {
-                    progress.report({ message: `Deleting blob ${parsedUri.filePath}` });
-                    await this.deleteBlob(parsedUri.rootName, parsedUri.filePath, blobService);
-                });
-            } else if (entry instanceof BlobDirectoryTreeItem) {
-                await vscode.window.withProgress({ location: vscode.ProgressLocation.Notification }, async (progress) => {
-                    progress.report({ message: `Deleting directory ${parsedUri.filePath}` });
-                    let errors: boolean = await this.deleteFolder(parsedUri, blobService);
-
-                    if (errors) {
-                        // tslint:disable-next-line: no-multiline-string
-                        ext.outputChannel.appendLine(`Please refresh the viewlet to see the changes made.`);
-
-                        const viewOutput: vscode.MessageItem = { title: 'View Errors' };
-                        const errorMessage: string = `Errors occured when deleting "${parsedUri.filePath}".`;
-                        vscode.window.showWarningMessage(errorMessage, viewOutput).then(async (result: vscode.MessageItem | undefined) => {
-                            if (result === viewOutput) {
-                                ext.outputChannel.show();
-                            }
-                        });
-
-                    }
-                });
-            } else if (entry instanceof BlobContainerTreeItem) {
-                throw new Error('Cannot delete a Blob Container.');
-            }
-        });
-    }
-
-    private async deleteFolder(parsedUri: IParsedUri, blobService: azureStorage.BlobService): Promise<boolean> {
-        let dirPath: string | undefined = parsedUri.dirPath;
-        let dirPaths: string[] = [];
-        let errors: boolean = false;
-
-        while (dirPath) {
-            let childBlob = await this.listAllChildBlob(blobService, parsedUri.rootName, dirPath);
-            for (const blob of childBlob.entries) {
-                try {
-                    await this.deleteBlob(parsedUri.rootName, blob.name, blobService);
-                } catch (error) {
-                    ext.outputChannel.appendLine(`Cannot delete ${blob.name}. ${parseError(error).message}`);
-                    errors = true;
-                }
-            }
-
-            let childDir = await this.listAllChildDirectory(blobService, parsedUri.rootName, dirPath);
-            for (const dir of childDir.entries) {
-                dirPaths.push(dir.name);
-            }
-
-            dirPath = dirPaths.pop();
-        }
-        return errors;
-    }
-
-    private async deleteBlob(containerName: string, prefix: string, blobService: azureStorage.BlobService): Promise<void> {
-        await new Promise<void>((resolve, reject) => {
-            blobService.deleteBlob(containerName, prefix, (error?: Error) => {
-                if (!!error) {
-                    reject(error);
-                } else {
-                    resolve();
-                }
-            });
->>>>>>> aee75963
         });
     }
 
@@ -388,53 +248,15 @@
         return ti;
     }
 
-<<<<<<< HEAD
-    private async getRoot(uri: vscode.Uri | string, context: IActionContext): Promise<BlobContainerTreeItem> {
-        let root = await findRoot(uri, this._blobContainerString, context);
-        if (root instanceof BlobContainerTreeItem) {
-=======
     private async getRoot(uri: vscode.Uri, context: IActionContext): Promise<BlobContainerTreeItem> {
         let rootPath = parseUri(uri, this._blobContainerString).rootPath;
         let root = await ext.tree.findTreeItem(rootPath, context);
         if (!root) {
             throw getFileSystemError(uri, context, vscode.FileSystemError.FileNotFound);
         } else if (root instanceof BlobContainerTreeItem) {
->>>>>>> aee75963
             return root;
         } else {
             throw new RangeError(`Unexpected entry ${root.constructor.name}.`);
         }
     }
-<<<<<<< HEAD
-=======
-
-    private async listAllChildDirectory(blobService: azureStorage.BlobService, blobContainerName: string, prefix: string): Promise<azureStorage.BlobService.ListBlobDirectoriesResult> {
-        return await new Promise<azureStorage.BlobService.ListBlobDirectoriesResult>((resolve, reject) => {
-            // Intentionally passing undefined for token - only supports listing first batch of files for now
-            // tslint:disable-next-line: no-non-null-assertion
-            blobService.listBlobDirectoriesSegmentedWithPrefix(blobContainerName, prefix, <azureStorage.common.ContinuationToken>undefined!, (error?: Error, result?: azureStorage.BlobService.ListBlobDirectoriesResult) => {
-                if (!!error) {
-                    reject(error);
-                } else {
-                    resolve(result);
-                }
-            });
-        });
-    }
-
-    private async listAllChildBlob(blobService: azureStorage.BlobService, blobContainerName: string, prefix: string): Promise<azureStorage.BlobService.ListBlobsResult> {
-        return await new Promise<azureStorage.BlobService.ListBlobsResult>((resolve, reject) => {
-            // Intentionally passing undefined for token - only supports listing first batch of files for now
-            // tslint:disable-next-line: no-non-null-assertion
-            blobService.listBlobsSegmentedWithPrefix(blobContainerName, prefix, <azureStorage.common.ContinuationToken>undefined!, { delimiter: '/' }, (error?: Error, result?: azureStorage.BlobService.ListBlobsResult) => {
-                if (!!error) {
-                    reject(error);
-                } else {
-                    resolve(result);
-                }
-            });
-        });
-    }
-
->>>>>>> aee75963
 }