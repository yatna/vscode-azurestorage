--- conflicted
+++ resolved
@@ -710,14 +710,9 @@
 		"ms-rest": "^2.2.2",
 		"ms-rest-azure": "^2.3.1",
 		"opn": "^5.3.0",
-<<<<<<< HEAD
 		"vscode-azureextensiondev": "^0.1.0",
-		"vscode-azureextensionui": "^0.17.9",
-		"vscode-extension-telemetry": "^0.0.18",
-=======
 		"vscode-azureextensionui": "^0.17.0",
 		"vscode-extension-telemetry": "^0.0.22",
->>>>>>> 59a8ed87
 		"winreg": "^1.2.3"
 	}
 }